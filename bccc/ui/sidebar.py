--- conflicted
+++ resolved
@@ -100,16 +100,15 @@
                 self.widget_notif.original_widget.set_text(" [{}]".format(nb_unread))
                 self._invalidate()
 
-<<<<<<< HEAD
         self.ui.notify()
-=======
+
     def pubsub_retract_callback(self, item_ids):
         for id_ in item_ids:
             self.unread_ids.discard(id_)
         if self.active:
             self.ui.threads_list.remove_items(item_ids)
         self.ui.channels.sort_channels()
->>>>>>> f369d3fb
+        # Don't notify the user...
 
     def pubsub_status_callback(self, atom):
         self.widget_status.original_widget.set_text(atom.content)
